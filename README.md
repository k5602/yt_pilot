--- conflicted
+++ resolved
@@ -1,10 +1,6 @@
-<<<<<<< HEAD
-# yt_pilot
-=======
-# YouTube Playlist Downloader 🎥➡️📁
+
+# YouTube  🎥➡️📁
 A high-performance Python utility for downloading YouTube playlists with parallel downloads and quality selection. Perfect for content archivists, educators, and media enthusiasts.
->>>>>>> 44f9767c
-
 Modular YouTube Playlist & Single Video Downloader supporting playlist batch operations, captions (manual + auto), resume via manifest, dry-run planning, reporting, quality fallback, audio-only mode, interactive confirmations, filtering, filename templating, and an extensible plugin hook system.
 
 **Built with yt-dlp** for reliable YouTube downloads and support for thousands of video sites.
@@ -119,11 +115,7 @@
 pytest -q
 ```
 
-<<<<<<< HEAD
 ## License
 MIT - see `LICENSE`.
-=======
-**Developed with ❤️ by [Khaled]**  
-[![Portfolio](https://img.shields.io/badge/-My%20Portfolio-blue)](https://www.freelancer.com/u/k5602)
-[![LinkedIn](https://img.shields.io/badge/-LinkedIn-0077B5)](https://www.linkedin.com/in/khaled-mahmoud-b19210311/)
->>>>>>> 44f9767c
+
+**Developed with ❤️ by [Khaled]**  